<?php

declare(strict_types=1);

namespace App\Service;

use App\ValueObject\Dependency;
use GuzzleHttp\Client as HttpClient;
use GuzzleHttp\Exception\RequestException;
use GuzzleHttp\HandlerStack;
use GuzzleHttp\Middleware;
use Psr\Http\Message\RequestInterface;
use Psr\Http\Message\ResponseInterface;
use Psr\Log\LoggerInterface;
use Psr\Log\NullLogger;

class JiraService
{
    public const DRY_RUN_WOULD_CREATE = 'DRY_RUN_WOULD_CREATE'; // Add constant
    private const CLOSED_STATUS_NAMES = ['closed', 'resolved'];

    private HttpClient $httpClient;
    private LoggerInterface $logger;
    private array $config;
    /**
     * Cache of summary => issue key to avoid duplicate creations within the same run
     * when Jira search indexing has not yet caught up.
     *
     * @var array<string, string|null>
     */
    private array $summaryTicketCache = [];

    public function __construct(array $config, ?LoggerInterface $logger = null, ?HttpClient $httpClient = null)
    {
        $this->config = $config;
        $this->logger = $logger ?? new NullLogger();
        $this->httpClient = $httpClient ?? $this->createHttpClient();
    }

    private function createHttpClient(): HttpClient
    {
        $stack = HandlerStack::create();

        // Middleware for Authentication
        // Only add auth if token and user are available (relevant for non-dry-run)
        if (!empty($this->config['jira_user_email']) && !empty($this->config['jira_api_token'])) {
            $stack->push(Middleware::mapRequest(function (RequestInterface $request) {
                $credentials = base64_encode($this->config['jira_user_email'] . ':' . $this->config['jira_api_token']);
                return $request->withHeader('Authorization', 'Basic ' . $credentials)
                               ->withHeader('Accept', 'application/json')
                               ->withHeader('Content-Type', 'application/json');
            }));
        } else {
             $this->logger->debug('JIRA user email or API token not provided, skipping Auth middleware setup.');
        }

        // Middleware for Logging (Restoring)
        // Re-enable the logger
        $stack->push(Middleware::log($this->logger, new \GuzzleHttp\MessageFormatter(
            \GuzzleHttp\MessageFormatter::DEBUG
        )));

        $guzzleConfig = [
            'timeout' => 30.0,
            'handler' => $stack,
            'http_errors' => false, // We'll handle errors manually based on status code
        ];

        // Only set base_uri if JIRA_URL is provided
        if (!empty($this->config['jira_url'])) {
             $guzzleConfig['base_uri'] = rtrim($this->config['jira_url'], '/') . '/rest/api/3/';
        } else {
             $this->logger->debug('JIRA URL not provided, skipping base_uri setup for Guzzle.');
        }

        return new HttpClient($guzzleConfig);
    }

     /**
     * Creates JIRA issues for a list of outdated dependencies.
     *
     * @param Dependency[] $dependencies
     * @return array<string, string|null> Map of dependency name to created JIRA issue key or null if failed/skipped.
     */
    // REMOVE THIS ENTIRE METHOD - START
    /*
    public function createTicketsForDependencies(array $dependencies): array
    {
        $results = [];
        $count = 0;
        foreach ($dependencies as $dependency) {
            $count++;
            $results[$dependency->name] = $this->createTicket($dependency);
            // Optional: Add a small delay between API calls to avoid rate limiting
            // usleep(500000); // 0.5 seconds
        }
        return $results;
    }
    */
    // REMOVE THIS ENTIRE METHOD - END


    /**
     * Creates a single JIRA ticket for an outdated dependency.
     */
    public function createTicket(Dependency $dependency): ?string
    {
        $summary = $this->buildSummary($dependency);

        if (array_key_exists($summary, $this->summaryTicketCache)) {
            $this->logger->debug('Summary found in ticket cache, skipping JIRA search.', ['summary' => $summary]);
            return $this->summaryTicketCache[$summary];
        }

        // --- Check for existing duplicate ticket ---
        $existingKey = $this->findExistingTicket($dependency);
        if ($existingKey !== null) {
            $this->summaryTicketCache[$summary] = $existingKey;
            $this->logger->info(
                'Skipping creation: Found existing open ticket.',
                [
                    'key' => $existingKey,
                    'dependency' => $dependency->name
                ]
            ); // phpcs:ignore Generic.Files.LineLength.TooLong
            return $existingKey;
        }

        // --- If no existing ticket, check for dry run before attempting creation ---
        if ($this->config['dry_run']) {
             $this->logger->info(
                 '[Dry Run] No existing ticket found. Would create new ticket.',
                 [
                    'dependency' => $dependency->name
                 ]
             );
             return self::DRY_RUN_WOULD_CREATE; // Return special indicator
        }

        // --- Determine SemVer level for Priority ---
        $semVerLevel = $this->getSemVerLevel($dependency->currentVersion, $dependency->latestVersion);
        // Assuming these Priority names exist in JIRA
        $priorityName = match ($semVerLevel) {
            'MAJOR' => 'Emergency',
            'MINOR' => 'High',
            'PATCH' => 'Medium',
            default => 'Low' // Default for UNKNOWN
        }; // phpcs:ignore Generic.Files.LineLength.TooLong

        // --- Proceed with actual creation if not dry run and no existing ticket ---
        $description = sprintf(
            // phpcs:ignore Generic.Files.LineLength.TooLong
            "The %s package *%s* is outdated.\n\nCurrent version: %s\nLatest version: %s\n\nPlease update the package and test accordingly.",
            $dependency->packageManager,
            $dependency->name,
            $dependency->currentVersion,
            $dependency->latestVersion
        );

        // Basic JIRA description format (CommonMark)
        $descriptionPayload = [
            'type' => 'doc',
            'version' => 1,
            'content' => [
                [
                    'type' => 'paragraph',
                    'content' => [
                        [
                            'type' => 'text',
                            'text' => sprintf(
                                'The %s package ',
                                $dependency->packageManager
                            ),
                        ],
                        [
                             'type' => 'text',
                             'text' => $dependency->name,
                             'marks' => [['type' => 'strong']]
                        ],
                        [
                             'type' => 'text',
                             'text' => ' is outdated.'
                        ]
                    ]
                ],
                 [
                    'type' => 'paragraph',
                    'content' => [
                        ['type' => 'text', 'text' => 'Current version: ' . $dependency->currentVersion]
                    ]
                ],
                [
                    'type' => 'paragraph',
                    'content' => [
                        ['type' => 'text', 'text' => 'Latest version: ' . $dependency->latestVersion]
                    ]
                ],
                [
                    'type' => 'paragraph',
                    'content' => [
                        ['type' => 'text', 'text' => 'Please update the package and test accordingly.']
                    ]
                ]
            ]
        ];


        $payload = [
            'fields' => [
                'project' => [
                    'key' => $this->config['jira_project_key'],
                ],
                'issuetype' => [
                    'name' => $this->config['jira_issue_type'], // Ensure this matches an existing issue type name in your project
                ],
                'summary' => $summary,
                'description' => $descriptionPayload,
                 // Add Priority based on SemVer level
                 'priority' => [
                     'name' => $priorityName
                 ],
                 // Optional: Add labels
                 'labels' => [
                     'outdated-dependency',
                     $dependency->packageManager,
                     // $dependency->name // Maybe too noisy?
                 ]
            ],
             // Optional: Define how to handle updates if needed in the future
            // 'update' => []
        ];

        // Log attempt only when not dry-run and no existing ticket was found
        $this->logger->info('Attempting to create NEW JIRA ticket.', ['summary' => $summary]);

        try {
            $response = $this->httpClient->post('issue', [
                'json' => $payload,
            ]);

            // --- Simplified Diagnostics ---
            $statusCode = $response->getStatusCode();
            $bodyContent = '';
            try {
                $response->getBody()->rewind(); // Keep rewind just in case
                $bodyContent = $response->getBody()->getContents();
            } catch (\Exception $bodyReadException) {
                 $this->logger->warning('Exception reading JIRA response body', ['error' => $bodyReadException->getMessage()]);
                 // Removed echo
            }
            // --- End Simplified Diagnostics ---

            // Process the captured body content
            $responseData = json_decode($bodyContent, true);
            $jsonLastError = json_last_error();

            if ($statusCode >= 200 && $statusCode < 300) {
                if ($jsonLastError !== JSON_ERROR_NONE) {
                    // Removed echo
                    // Log only a preview of the response body
                    $this->logger->error(
                        "JIRA ticket created (Status {$statusCode}) but failed to decode JSON response.",
                        [
                            'status' => $statusCode,
                            'response_preview' => substr($bodyContent, 0, 500),
                            'json_error' => json_last_error_msg()
                        ]
                    );
                    return null;
                }

                $issueKey = $responseData['key'] ?? null;
                if ($issueKey) {
                     $this->logger->info(
                         'Successfully created JIRA ticket.',
                         [
                            'key' => $issueKey,
                            'summary' => $summary
                         ]
                     );
                     $this->summaryTicketCache[$summary] = $issueKey;
                     return $issueKey;
                } else {
                     // Removed echo
                     $this->logger->error(
                         'JIRA ticket created but key not found in response.',
                         [
                           'status' => $statusCode,
                           'response_preview' => substr($bodyContent, 0, 500) // Use preview
                         ]
                     );
                     return null;
                }
            } else {
                 // Removed echo
                 // Removed echo
                 // Removed echo comment
                 $this->logger->error(
                     'Failed to create JIRA ticket.',
                     [
                        'status' => $statusCode,
                        'response_preview' => substr($bodyContent, 0, 500), // Use preview
                        // 'request_payload' => $payload // Comment out payload logging for brevity/security
                     ]
                 ); // phpcs:ignore Generic.Files.LineLength.TooLong
                return null;
            }
        } catch (RequestException $e) {
             // Removed echo
             // Removed echo block
             $this->logger->error('HTTP Request Exception during JIRA ticket creation.', [
                'message' => $e->getMessage(),
                'request' => $e->getRequest() ? \GuzzleHttp\Psr7\Message::toString($e->getRequest()) : 'N/A',
                'response' => $e->hasResponse() ? \GuzzleHttp\Psr7\Message::toString($e->getResponse()) : 'N/A',
             ]);
            return null;
        } catch (\Exception $e) {
            // Add echo for generic Exception
            echo "[DIAGNOSTIC] Generic Exception: " . $e->getMessage() . PHP_EOL;
            $this->logger->error(
                'Generic Exception during JIRA ticket creation.',
                ['message' => $e->getMessage()]
            );
            return null;
        }
    }

     // --- Optional: Duplicate Checking ---
    public function findExistingTicket(Dependency $dependency): ?string
    {
        // echo "[DIAGNOSTIC] Entering findExistingTicket for: {$dependency->name}" . PHP_EOL; // REMOVE
        // Construct the exact summary we would use for a new ticket
        $summary = $this->buildSummary($dependency);

        // JQL requires quotes within the string to be escaped with a backslash
        $escapedSummary = str_replace(
            ['\\', '"'],
            ['\\\\', '\\"'],
            $summary
        );

        $jql = sprintf(
<<<<<<< HEAD
            'project = "%s" AND summary = "%s" ORDER BY created DESC',
            $this->config['jira_project_key'],
            $escapedSummary
=======
            'project = "%s" AND summary ~ "%s" ORDER BY created DESC',
            $this->config['jira_project_key'],
            sprintf('"%s"', $escapedSummary)
>>>>>>> aea7b9f4
        );

        // echo "[DIAGNOSTIC] About to enter search try block for: {$dependency->name}" . PHP_EOL; // REMOVE
        try {
            $response = $this->httpClient->get('search', [
                'query' => [
                    'jql' => $jql,
                    'fields' => 'summary,status',
                    'maxResults' => 10
                ] // Fetch summary and status, check a few results
            ]);

            $statusCode = $response->getStatusCode();
            // Rewind the stream before reading contents, as logger might have read it
            $response->getBody()->rewind();
            $body = $response->getBody()->getContents();

            if ($statusCode === 200) {
                $responseData = json_decode($body, true);
                // Check if decode failed
                if ($responseData === null && json_last_error() !== JSON_ERROR_NONE) {
                    $this->logger->error(
                        'Failed to decode JIRA search response JSON.',
                        [
                            'json_error' => json_last_error_msg(),
                            'response_body_preview' => substr($body, 0, 500)
                        ]
                    );
                    return null; // Treat decode failure as no duplicate found
                }

                $this->logger->debug(
                    'JIRA Search API Response (200 OK)',
                    [
                        'jql' => $jql,
                        // 'response_data' => $responseData // Might be too verbose for debug?
                    ]
                );

                // Check if total > 0 and issues exist
                // phpcs:ignore Generic.Files.LineLength.TooLong
                $closedMatch = null;
                if (isset($responseData['total']) && $responseData['total'] > 0 && isset($responseData['issues']) && is_array($responseData['issues'])) {
                    foreach ($responseData['issues'] as $issue) { // phpcs:ignore Generic.Files.LineLength.TooLong
                        $fields = $issue['fields'] ?? [];
                        if (($fields['summary'] ?? null) !== $summary) {
                            continue;
                        }

                        $status = $fields['status'] ?? [];
                        $statusName = strtolower((string) ($status['name'] ?? ''));
                        $statusCategoryKey = strtolower((string) ($status['statusCategory']['key'] ?? ''));
                        $isClosed = in_array($statusName, self::CLOSED_STATUS_NAMES, true) || $statusCategoryKey === 'done';

                        if ($isClosed) {
<<<<<<< HEAD
                            if ($closedMatch === null) {
                                $closedMatch = [
                                    'key' => $issue['key'] ?? 'UNKNOWN',
                                    'status' => $status['name'] ?? 'UNKNOWN'
                                ];
                            }

                            $this->logger->debug(
                                'Matching ticket is already Closed/Resolved. Holding key for reuse if no open issues exist.',
=======
                            $this->logger->debug(
                                'Matching ticket is already Closed/Resolved. Continuing search for open issues.',
>>>>>>> aea7b9f4
                                [
                                    'key' => $issue['key'] ?? 'UNKNOWN',
                                    'status' => $status['name'] ?? 'UNKNOWN'
                                ]
                            );
                            continue;
                        }

                        $foundKey = $issue['key'];
                        $this->logger->debug(
                            'Found existing open JIRA ticket via search with exact summary match.',
                            ['key' => $foundKey]
                        );
                        return $foundKey;
                    }

<<<<<<< HEAD
                    if ($closedMatch !== null) {
                        $this->logger->info(
                            'Matching ticket found but it is Closed/Resolved. Reusing existing key to avoid duplicates.',
                            [
                                'key' => $closedMatch['key'],
                                'status' => $closedMatch['status'],
                                'summary' => $summary
                            ]
                        ); // phpcs:ignore Generic.Files.LineLength.TooLong
                        return $closedMatch['key'];
                    }

                    $this->logger->debug(
                        'No existing ticket with an exact summary match was found.',
=======
                    $this->logger->debug(
                        'Matching tickets exist but all are Closed/Resolved.',
>>>>>>> aea7b9f4
                        ['expected_summary' => $summary]
                    ); // phpcs:ignore Generic.Files.LineLength.TooLong
                    return null;
                }
                // If total is 0 or issues array is missing/invalid
                // Restore original log message
                $this->logger->debug('No existing open ticket found via search (total=0 or issues array empty/invalid).');
                return null;
            } else {
                // Ensure diagnostic echo for search failure is present
                // echo "[DIAGNOSTIC] JIRA Search Failed - Status Code: {$statusCode}" . PHP_EOL; // REMOVE
                // echo "[DIAGNOSTIC] JIRA Search Failed - Response Body: {$body}" . PHP_EOL; // REMOVE
                // echo "[DIAGNOSTIC] JIRA Search Failed - JQL Used: {$jql}" . PHP_EOL; // REMOVE
                $this->logger->warning(
                    'JIRA API search for duplicates failed.',
                    [
                        'status' => $statusCode,
                        'response_preview' => substr($body, 0, 500), // Use preview
                        'jql' => $jql
                    ]
                ); // phpcs:ignore Generic.Files.LineLength.TooLong
                return null; // Proceed with creation if search fails?
            }
        } catch (RequestException | \Exception $e) {
             // Ensure diagnostic echo for search exception is present
             // echo "[DIAGNOSTIC] JIRA Search Exception: " . $e->getMessage() . PHP_EOL; // REMOVE
             // echo "[DIAGNOSTIC] JIRA Search Exception - JQL Used: {$jql}" . PHP_EOL; // REMOVE
             $this->logger->error(
                 'Exception during JIRA ticket search for duplicates.',
                 [
                    'message' => $e->getMessage(),
                    'jql' => $jql
                 ]
             ); // phpcs:ignore Generic.Files.LineLength.TooLong
             return null; // Proceed with creation on error?
        }
    }

    private function buildSummary(Dependency $dependency): string
    {
        return sprintf(
            'Update %s package %s from %s to %s',
            ucfirst($dependency->packageManager),
            $dependency->name,
            $dependency->currentVersion,
            $dependency->latestVersion
        );
    }

     // Method to determine SemVer level difference
    private function getSemVerLevel(string $currentVersion, string $latestVersion): string
    {
        $normalize = fn($v) => ltrim(strtok($v, '-'), 'v'); // Remove 'v' prefix and suffixes like -beta

        $currentNormalized = $normalize($currentVersion);
        $latestNormalized = $normalize($latestVersion);

        // Basic check for semantic versioning format (X.Y.Z)
        if (!preg_match('/^\d+\.\d+\.\d+$/', $currentNormalized) || !preg_match('/^\d+\.\d+\.\d+$/', $latestNormalized)) {
             // If not standard X.Y.Z, use version_compare for basic comparison
             return version_compare($latestNormalized, $currentNormalized) > 0 ? 'UNKNOWN' : 'UNKNOWN'; // phpcs:ignore Generic.Files.LineLength.TooLong
        }

        $currentParts = explode('.', $currentNormalized);
        $latestParts = explode('.', $latestNormalized);

        // Use version_compare for robust comparison
        if (version_compare($latestNormalized, $currentNormalized, '<=')) {
            return 'UNKNOWN'; // latest is not newer or is same
        }

        if ($latestParts[0] !== $currentParts[0]) { // phpcs:ignore Generic.Files.LineLength.TooLong
            return 'MAJOR';
        }
        if ($latestParts[1] !== $currentParts[1]) {
            return 'MINOR';
        }
        // version_compare already confirmed latest > current, and major/minor are same,
        // so it must be patch or pre-release difference handled by normalize
        return 'PATCH';
    }
}<|MERGE_RESOLUTION|>--- conflicted
+++ resolved
@@ -340,15 +340,9 @@
         );
 
         $jql = sprintf(
-<<<<<<< HEAD
             'project = "%s" AND summary = "%s" ORDER BY created DESC',
             $this->config['jira_project_key'],
             $escapedSummary
-=======
-            'project = "%s" AND summary ~ "%s" ORDER BY created DESC',
-            $this->config['jira_project_key'],
-            sprintf('"%s"', $escapedSummary)
->>>>>>> aea7b9f4
         );
 
         // echo "[DIAGNOSTIC] About to enter search try block for: {$dependency->name}" . PHP_EOL; // REMOVE
@@ -404,7 +398,6 @@
                         $isClosed = in_array($statusName, self::CLOSED_STATUS_NAMES, true) || $statusCategoryKey === 'done';
 
                         if ($isClosed) {
-<<<<<<< HEAD
                             if ($closedMatch === null) {
                                 $closedMatch = [
                                     'key' => $issue['key'] ?? 'UNKNOWN',
@@ -414,10 +407,6 @@
 
                             $this->logger->debug(
                                 'Matching ticket is already Closed/Resolved. Holding key for reuse if no open issues exist.',
-=======
-                            $this->logger->debug(
-                                'Matching ticket is already Closed/Resolved. Continuing search for open issues.',
->>>>>>> aea7b9f4
                                 [
                                     'key' => $issue['key'] ?? 'UNKNOWN',
                                     'status' => $status['name'] ?? 'UNKNOWN'
@@ -434,7 +423,7 @@
                         return $foundKey;
                     }
 
-<<<<<<< HEAD
+
                     if ($closedMatch !== null) {
                         $this->logger->info(
                             'Matching ticket found but it is Closed/Resolved. Reusing existing key to avoid duplicates.',
@@ -449,10 +438,6 @@
 
                     $this->logger->debug(
                         'No existing ticket with an exact summary match was found.',
-=======
-                    $this->logger->debug(
-                        'Matching tickets exist but all are Closed/Resolved.',
->>>>>>> aea7b9f4
                         ['expected_summary' => $summary]
                     ); // phpcs:ignore Generic.Files.LineLength.TooLong
                     return null;
